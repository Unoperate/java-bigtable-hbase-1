--- conflicted
+++ resolved
@@ -660,13 +660,8 @@
 
     waitForAll(resultFutures);
 
-<<<<<<< HEAD
-    assertThat(resultFutures.get(0).isCompletedExceptionally()); // get1
-    assertThat(resultFutures.get(1).get()).isEqualTo(get2Result); // get2
-=======
     assertThat(resultFutures.get(0).isCompletedExceptionally()); // get1 - failed
-    assertThat(results.get(1)).isEqualTo(get2Result); // get2 - ok
->>>>>>> 5a79deb9
+    assertThat(resultFutures.get(1).get()).isEqualTo(get2Result); // get2 - ok
 
     verify(primaryTable, times(1)).batch(requests);
     verify(secondaryTable, times(1)).batch(eq(secondaryRequests));
